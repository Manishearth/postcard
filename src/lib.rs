--- conflicted
+++ resolved
@@ -63,12 +63,9 @@
         pub use postcard_derive::MaxSize;
     }
 
-<<<<<<< HEAD
     #[cfg(feature = "experimental-derive")]
     pub use crate::ser::serialized_size;
 
-=======
->>>>>>> fc241dad
     /// Compile time Schema generation
     #[cfg(feature = "experimental-derive")]
     pub mod schema {
