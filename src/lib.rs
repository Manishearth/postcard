//! # Postcard
//!
//! Postcard is a `#![no_std]` focused serializer and deserializer for Serde.
//!
//! Postcard aims to be convenient for developers in constrained environments, while
//! allowing for flexibility to customize behavior as needed.
//!
//! ## Design Goals
//!
//! 1. Design primarily for `#![no_std]` usage, in embedded or other constrained contexts
//! 2. Support a maximal set of `serde` features, so `postcard` can be used as a drop in replacement
//! 3. Avoid special differences in code between communication code written for a microcontroller or a desktop/server PC
//! 4. Be resource efficient - memory usage, code size, developer time, and CPU time; in that order
//! 5. Allow library users to customize the serialization and deserialization  behavior to fit their bespoke needs
//!
//! ## Format Stability
//!
//! As of v1.0.0, `postcard` has a documented and stable wire format. More information about this
//! wire format can be found in the `spec/` folder of the Postcard repository, or viewed online
//! at <https://postcard.jamesmunns.com>.
//!
//! Work towards the Postcard Specification and portions of the Postcard 1.0 Release
//! has been sponsored by Mozilla Corporation.
//!
//! ## Variable Length Data
//!
//! All signed and unsigned integers larger than eight bits are encoded using a [Varint].
//! This includes the length of array slices, as well as the discriminant of `enums`.
//!
//! For more information, see the [Varint] chapter of the wire specification.
//!
//! [Varint]: https://postcard.jamesmunns.com/wire-format.html#varint-encoded-integers
//!
//! ## Example - Serialization/Deserialization
//!
//! Postcard can serialize and deserialize messages similar to other `serde` formats.
//!
//! Using the default `heapless` feature to serialize to a `heapless::Vec<u8>`:
//!
//! ```rust
//! # #[cfg(feature = "heapless")] {
//! use core::ops::Deref;
//! use serde::{Serialize, Deserialize};
//! use postcard::{from_bytes, to_vec};
//! use heapless::Vec;
//!
//! #[derive(Serialize, Deserialize, Debug, Eq, PartialEq)]
//! struct RefStruct<'a> {
//!     bytes: &'a [u8],
//!     str_s: &'a str,
//! }
//! let message = "hElLo";
//! let bytes = [0x01, 0x10, 0x02, 0x20];
//! let output: Vec<u8, 11> = to_vec(&RefStruct {
//!     bytes: &bytes,
//!     str_s: message,
//! }).unwrap();
//!
//! assert_eq!(
//!     &[0x04, 0x01, 0x10, 0x02, 0x20, 0x05, b'h', b'E', b'l', b'L', b'o',],
//!     output.deref()
//! );
//!
//! let out: RefStruct = from_bytes(output.deref()).unwrap();
//! assert_eq!(
//!     out,
//!     RefStruct {
//!         bytes: &bytes,
//!         str_s: message,
//!     }
//! );
//! # }
//! ```
//!
//! Or the optional `alloc` feature to serialize to an `alloc::vec::Vec<u8>`:
//! ```rust
//! # #[cfg(feature = "alloc")] {
//! use core::ops::Deref;
//! use serde::{Serialize, Deserialize};
//! use postcard::{from_bytes, to_allocvec};
//! extern crate alloc;
//! use alloc::vec::Vec;
//!
//! #[derive(Serialize, Deserialize, Debug, Eq, PartialEq)]
//! struct RefStruct<'a> {
//!     bytes: &'a [u8],
//!     str_s: &'a str,
//! }
//! let message = "hElLo";
//! let bytes = [0x01, 0x10, 0x02, 0x20];
//! let output: Vec<u8> = to_allocvec(&RefStruct {
//!     bytes: &bytes,
//!     str_s: message,
//! }).unwrap();
//!
//! assert_eq!(
//!     &[0x04, 0x01, 0x10, 0x02, 0x20, 0x05, b'h', b'E', b'l', b'L', b'o',],
//!     output.deref()
//! );
//!
//! let out: RefStruct = from_bytes(output.deref()).unwrap();
//! assert_eq!(
//!     out,
//!     RefStruct {
//!         bytes: &bytes,
//!         str_s: message,
//!     }
//! );
//! # }
//! ```
//!
//! ## Flavors
//!
//! `postcard` supports a system called `Flavors`, which are used to modify the way
//! postcard serializes or processes serialized data. These flavors act as "plugins" or "middlewares"
//! during the serialization or deserialization process, and can be combined to obtain complex protocol formats.
//!
//! See the documentation of the [Serialization Flavors][crate::ser_flavors] or [Deserialization Flavors][crate::de_flavors]
//! for more information on usage
//!
//! ## Setup - `Cargo.toml`
//!
//! Don't forget to add [the `no-std` subset](https://serde.rs/no-std.html) of `serde` along with `postcard` to the `[dependencies]` section of your `Cargo.toml`!
//!
//! ```toml
//! [dependencies]
//! postcard = "1.0.0"
//!
//! # By default, `serde` has the `std` feature enabled, which makes it unsuitable for embedded targets
//! # disabling default-features fixes this
//! serde = { version = "1.0.*", default-features = false }
//! ```
//!
//! ## License
//!
//! Licensed under either of
//!
//! - Apache License, Version 2.0 ([LICENSE-APACHE](LICENSE-APACHE) or
//!   <http://www.apache.org/licenses/LICENSE-2.0>)
//! - MIT license ([LICENSE-MIT](LICENSE-MIT) or <http://opensource.org/licenses/MIT>)
//!
//! at your option.
//!
//! ### Contribution
//!
//! Unless you explicitly state otherwise, any contribution intentionally submitted
//! for inclusion in the work by you, as defined in the Apache-2.0 license, shall be
//! dual licensed as above, without any additional terms or conditions.

#![cfg_attr(not(any(test, feature = "use-std")), no_std)]
#![warn(missing_docs)]

pub mod accumulator;
mod de;
mod error;
<<<<<<< HEAD
pub mod fixint;
=======
pub mod schema;
>>>>>>> 267327fc
mod ser;
mod varint;

pub use de::deserializer::Deserializer;
pub use de::flavors as de_flavors;
pub use de::{from_bytes, from_bytes_cobs, take_from_bytes, take_from_bytes_cobs};
pub use error::{Error, Result};
<<<<<<< HEAD
pub use ser::flavors as ser_flavors;
pub use ser::{serialize_with_flavor, serializer::Serializer, to_slice, to_slice_cobs};
=======
pub use ser::{
    flavors, max_size::MaxSize, serialize_with_flavor, serializer::Serializer, to_slice,
    to_slice_cobs,
};
>>>>>>> 267327fc

#[cfg(feature = "heapless")]
pub use ser::{to_vec, to_vec_cobs};

#[cfg(feature = "use-std")]
pub use ser::{to_stdvec, to_stdvec_cobs};

#[cfg(feature = "alloc")]
pub use ser::{to_allocvec, to_allocvec_cobs};

<<<<<<< HEAD
#[cfg(test)]
mod test {
    #[test]
    fn varint_boundary_canon() {
        let x = u32::MAX;
        let mut buf = [0u8; 5];
        let used = crate::to_slice(&x, &mut buf).unwrap();
        let deser: u32 = crate::from_bytes(used).unwrap();
        assert_eq!(deser, u32::MAX);
        assert_eq!(used, &mut [0xFF, 0xFF, 0xFF, 0xFF, 0x0F]);
        let deser: Result<u32, crate::Error> = crate::from_bytes(&[0xFF, 0xFF, 0xFF, 0xFF, 0x1F]);
        assert_eq!(deser, Err(crate::Error::DeserializeBadVarint));
    }
}
=======
#[cfg(feature = "derive")]
pub use postcard_derive::MaxSize;
>>>>>>> 267327fc
<|MERGE_RESOLUTION|>--- conflicted
+++ resolved
@@ -153,27 +153,24 @@
 pub mod accumulator;
 mod de;
 mod error;
-<<<<<<< HEAD
-pub mod fixint;
-=======
-pub mod schema;
->>>>>>> 267327fc
 mod ser;
 mod varint;
+
+#[cfg(feature = "experimental-derive")]
+pub mod schema;
+
+#[cfg(feature = "experimental-derive")]
+pub use ser::max_size::MaxSize;
+
+#[cfg(feature = "experimental-derive")]
+pub use postcard_derive;
 
 pub use de::deserializer::Deserializer;
 pub use de::flavors as de_flavors;
 pub use de::{from_bytes, from_bytes_cobs, take_from_bytes, take_from_bytes_cobs};
 pub use error::{Error, Result};
-<<<<<<< HEAD
 pub use ser::flavors as ser_flavors;
 pub use ser::{serialize_with_flavor, serializer::Serializer, to_slice, to_slice_cobs};
-=======
-pub use ser::{
-    flavors, max_size::MaxSize, serialize_with_flavor, serializer::Serializer, to_slice,
-    to_slice_cobs,
-};
->>>>>>> 267327fc
 
 #[cfg(feature = "heapless")]
 pub use ser::{to_vec, to_vec_cobs};
@@ -184,7 +181,6 @@
 #[cfg(feature = "alloc")]
 pub use ser::{to_allocvec, to_allocvec_cobs};
 
-<<<<<<< HEAD
 #[cfg(test)]
 mod test {
     #[test]
@@ -198,8 +194,4 @@
         let deser: Result<u32, crate::Error> = crate::from_bytes(&[0xFF, 0xFF, 0xFF, 0xFF, 0x1F]);
         assert_eq!(deser, Err(crate::Error::DeserializeBadVarint));
     }
-}
-=======
-#[cfg(feature = "derive")]
-pub use postcard_derive::MaxSize;
->>>>>>> 267327fc
+}